<<<<<<< HEAD
from zenmav.core import Zenmav

drone = Zenmav('udp:127.0.0.1:14553')

input('PRESS ENTER WHEN ARMED AND GUIDED')
=======

from core import Zenmav
import time
drone = Zenmav(gps_thresh=0.5)
drone.guided_arm_takeoff(100)



drone.set_mode('ACRO')
finisheed = False
start_time = time.time()
if time.time()- start_time < 3:
    drone.rc_override({'ch3': 1600})
elif not finisheed:
    drone.set_mode('GUIDED')
    finished = True
>>>>>>> d56c96b8
<|MERGE_RESOLUTION|>--- conflicted
+++ resolved
@@ -1,10 +1,3 @@
-<<<<<<< HEAD
-from zenmav.core import Zenmav
-
-drone = Zenmav('udp:127.0.0.1:14553')
-
-input('PRESS ENTER WHEN ARMED AND GUIDED')
-=======
 
 from core import Zenmav
 import time
@@ -20,5 +13,4 @@
     drone.rc_override({'ch3': 1600})
 elif not finisheed:
     drone.set_mode('GUIDED')
-    finished = True
->>>>>>> d56c96b8
+    finished = True