--- conflicted
+++ resolved
@@ -16,16 +16,12 @@
         self.last_message_req = None
         self.gps_thresh = gps_thresh  # GPS threshold in meters
         self.connect(ip)
-        
-
-<<<<<<< HEAD
+
         # Initialize gimbal controller
         self.gimbal = GimbalController(self)
 
-        if gps_thresh is not None:
-=======
+
         if self.gps_thresh is not None:
->>>>>>> 5caf0bad
 
             nav_thresh = self.get_param('WPNAV_RADIUS')/100
             print(f'Nav_thresh : {nav_thresh}')
